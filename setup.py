--- conflicted
+++ resolved
@@ -89,12 +89,8 @@
         'katcp',
         'katsdpservices',
         'katsdptelstate',
-<<<<<<< HEAD
         'spead2',
-        'tornado',
-=======
         'tornado<5',
->>>>>>> f8f701b9
         'trollius'
     ],
     extras_require={
